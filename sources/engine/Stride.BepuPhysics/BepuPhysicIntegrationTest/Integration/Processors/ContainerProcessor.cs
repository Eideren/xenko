--- conflicted
+++ resolved
@@ -9,38 +9,31 @@
 using BepuPhysics.Collidables;
 using Stride.Core.Annotations;
 using Stride.Engine;
+using static BulletSharp.Dbvt;
 
 namespace BepuPhysicIntegrationTest.Integration.Processors
 {
     public class ContainerProcessor : EntityProcessor<ContainerComponent>
-<<<<<<< HEAD
-	{
+    {
+		//public ConstraintProcessor ConstraintProcessor { get; }
+
 		private BepuConfiguration _bepuconfiguration;
 
 		public ContainerProcessor()
         {
-            Order = 10030;
+            Order = 10010;
+			//ConstraintProcessor = EntityManager.Processors.Get<ConstraintProcessor>();
 		}
 
 		protected override void OnSystemAdd()
 		{
 			_bepuconfiguration = Services.GetService<BepuConfiguration>();
 		}
-=======
-    {
-        //public ConstraintProcessor ConstraintProcessor { get; }
-
-        public ContainerProcessor()
-        {
-            Order = 10010;
-            //ConstraintProcessor = EntityManager.Processors.Get<ConstraintProcessor>();
-        }
->>>>>>> 7ad421b2
 
 		protected override void OnEntityComponentAdding(Entity entity, [NotNull] ContainerComponent component, [NotNull] ContainerComponent data)
         {
-            component.ContainerData = new(component);
-            component.BepuSimulation = _bepuconfiguration.BepuSimulations[0];
+			component.BepuSimulation = _bepuconfiguration.BepuSimulations[0];
+			component.ContainerData = new(component);
             component.ContainerData.BuildShape();
         }
         protected override void OnEntityComponentRemoved(Entity entity, [NotNull] ContainerComponent component, [NotNull] ContainerComponent data)
