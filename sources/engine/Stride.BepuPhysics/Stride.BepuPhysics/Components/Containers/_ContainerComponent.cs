--- conflicted
+++ resolved
@@ -50,17 +50,14 @@
         /// </summary>
         [DataMemberIgnore]
         internal ContainerData? ContainerData { get; set; }
-<<<<<<< HEAD
 
 		public IServiceRegistry Services { get; set; }
 
-=======
         [DataMemberIgnore]
         public BepuSimulation? Simulation
         {
             get => ContainerData?.BepuSimulation;
         }
->>>>>>> 3b379ff3
 
         public int SimulationIndex
         {
