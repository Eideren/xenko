// Copyright (c) Xenko contributors (https://xenko.com) and Silicon Studio Corp. (https://www.siliconstudio.co.jp)
// Distributed under the MIT license. See the LICENSE.md file in the project root for more information.

using System;
using System.Collections.Generic;
using Xenko.Core;
using Xenko.Core.Mathematics;
using Xenko.Engine;
using Xenko.Games;
using Xenko.Graphics;
using Xenko.Physics.Shapes;
using Xenko.Rendering;

namespace Xenko.Physics.Engine
{
    public class PhysicsShapesRenderingService : GameSystem
    {
        private GraphicsDevice graphicsDevice;

        private enum ComponentType
        {
            Trigger,
            Static,
            Dynamic,
            Kinematic,
            Character,
        }

        private readonly Dictionary<ComponentType, Color> componentTypeColor = new Dictionary<ComponentType, Color>
        {
            { ComponentType.Trigger, Color.Purple },
            { ComponentType.Static, Color.Red },
            { ComponentType.Dynamic, Color.Green },
            { ComponentType.Kinematic, Color.Blue },
            { ComponentType.Character, Color.LightPink },
        };

        private readonly Dictionary<ComponentType, Material> componentTypeDefaultMaterial = new Dictionary<ComponentType, Material>();
        private readonly Dictionary<ComponentType, Material> componentTypeStaticPlaneMaterial = new Dictionary<ComponentType, Material>();
        private readonly Dictionary<ComponentType, Material> componentTypeHeightfieldMaterial = new Dictionary<ComponentType, Material>();

        private readonly Dictionary<Type, IDebugPrimitive> debugMeshCache = new Dictionary<Type, IDebugPrimitive>();
        private readonly Dictionary<ColliderShape, IDebugPrimitive> debugMeshCache2 = new Dictionary<ColliderShape, IDebugPrimitive>();
        private readonly Dictionary<ColliderShape, IDebugPrimitive> updatableDebugMeshCache = new Dictionary<ColliderShape, IDebugPrimitive>();

        private readonly Dictionary<ColliderShape, IDebugPrimitive> updatableDebugMeshes = new Dictionary<ColliderShape, IDebugPrimitive>();

        public override void Initialize()
        {
            graphicsDevice = Services.GetSafeServiceAs<IGraphicsDeviceService>().GraphicsDevice;

            foreach (var typeObject in Enum.GetValues(typeof(ComponentType)))
            {
                var type = (ComponentType)typeObject;
                componentTypeDefaultMaterial[type] = PhysicsDebugShapeMaterial.CreateDefault(graphicsDevice, Color.AdjustSaturation(componentTypeColor[type], 0.77f), 1);
                componentTypeStaticPlaneMaterial[type] = componentTypeDefaultMaterial[type];
                componentTypeHeightfieldMaterial[type] = PhysicsDebugShapeMaterial.CreateHeightfieldMaterial(graphicsDevice, Color.AdjustSaturation(componentTypeColor[type], 0.77f), 1);
                // TODO enable this once material is implemented.
                // ComponentTypeStaticPlaneMaterial[type] = PhysicsDebugShapeMaterial.CreateStaticPlane(graphicsDevice, Color.AdjustSaturation(ComponentTypeColor[type], 0.77f), 1); 
            }
        }

        public override void Update(GameTime gameTime)
        {
            var unusedShapes = new List<ColliderShape>();
            foreach (var keyValuePair in updatableDebugMeshes)
            {
                if (keyValuePair.Value != null && keyValuePair.Key.DebugEntity?.Scene != null)
                {
                    keyValuePair.Key.UpdateDebugPrimitive(Game.GraphicsContext.CommandList, keyValuePair.Value);
                }
                else
                {
                    unusedShapes.Add(keyValuePair.Key);
                }
            }
            foreach (var shape in unusedShapes)
            {
                updatableDebugMeshes.Remove(shape);
            }
        }

        public PhysicsShapesRenderingService(IServiceRegistry registry) : base(registry)
        {
        }

        public Entity CreateDebugEntity(PhysicsComponent component, RenderGroup renderGroup, bool alwaysAddOffset = false)
        {
            if (component?.ColliderShape == null) return null;

            if (component.DebugEntity != null) return null;

            var debugEntity = new Entity();

            var skinnedElement = component as PhysicsSkinnedComponentBase;
            if (skinnedElement != null && skinnedElement.BoneIndex != -1)
            {
                Vector3 scale, pos;
                Quaternion rot;
                skinnedElement.BoneWorldMatrixOut.Decompose(out scale, out rot, out pos);
                debugEntity.Transform.Position = pos;
                debugEntity.Transform.Rotation = rot;
            }
            else
            {
                Vector3 scale, pos;
                Quaternion rot;
                component.Entity.Transform.WorldMatrix.Decompose(out scale, out rot, out pos);
                debugEntity.Transform.Position = pos;
                debugEntity.Transform.Rotation = rot;
            }

            var shouldNotAddOffset = component is RigidbodyComponent || component is CharacterComponent;

            //don't add offset for non bone dynamic and kinematic as it is added already in the updates
            var colliderEntity = CreateChildEntity(component, component.ColliderShape, renderGroup, alwaysAddOffset || !shouldNotAddOffset);
            if (colliderEntity != null) debugEntity.AddChild(colliderEntity);

            return debugEntity;
        }

        private Entity CreateChildEntity(PhysicsComponent component, ColliderShape shape, RenderGroup renderGroup, bool addOffset)
        {
            if (shape == null)
                return null;

            switch (shape.Type)
            {
                case ColliderShapeTypes.Compound:
                    {
                        var entity = new Entity();

                        //We got to recurse
                        var compound = (CompoundColliderShape)shape;
                        for (var i = 0; i < compound.Count; i++)
                        {
                            var subShape = compound[i];
                            var subEntity = CreateChildEntity(component, subShape, renderGroup, true); //always add offsets to compounds
                            if (subEntity != null)
                            {
                                entity.AddChild(subEntity);
                            }
                        }

                        entity.Transform.LocalMatrix = Matrix.Identity;
                        entity.Transform.UseTRS = false;

                        compound.DebugEntity = entity;

                        return entity;
                    }
                case ColliderShapeTypes.Box:
                case ColliderShapeTypes.Capsule:
                case ColliderShapeTypes.ConvexHull:
                case ColliderShapeTypes.Cylinder:
                case ColliderShapeTypes.Sphere:
                case ColliderShapeTypes.Cone:
                case ColliderShapeTypes.StaticPlane:
<<<<<<< HEAD
                case ColliderShapeTypes.StaticMesh:
=======
                case ColliderShapeTypes.Heightfield:
>>>>>>> 83e0c19f
                    {
                        IDebugPrimitive debugPrimitive;
                        var type = shape.GetType();
<<<<<<< HEAD
                        if (type == typeof(CapsuleColliderShape) || type == typeof(ConvexHullColliderShape) || type == typeof(StaticMeshColliderShape))
=======
                        if (type == typeof(HeightfieldColliderShape))
                        {
                            if (!updatableDebugMeshCache.TryGetValue(shape, out debugPrimitive))
                            {
                                debugPrimitive = shape.CreateUpdatableDebugPrimitive(graphicsDevice);
                                updatableDebugMeshCache[shape] = debugPrimitive;
                            }
                            if (!updatableDebugMeshes.ContainsKey(shape))
                            {
                                updatableDebugMeshes.Add(shape, debugPrimitive);
                            }
                        }
                        else if (type == typeof(CapsuleColliderShape) || type == typeof(ConvexHullColliderShape))
>>>>>>> 83e0c19f
                        {
                            if (!debugMeshCache2.TryGetValue(shape, out debugPrimitive))
                            {
                                debugPrimitive = new DebugPrimitive { shape.CreateDebugPrimitive(graphicsDevice) };
                                debugMeshCache2[shape] = debugPrimitive;
                            }
                        }
                        else
                        {
                            if (!debugMeshCache.TryGetValue(shape.GetType(), out debugPrimitive))
                            {
                                debugPrimitive = new DebugPrimitive { shape.CreateDebugPrimitive(graphicsDevice) };
                                debugMeshCache[shape.GetType()] = debugPrimitive;
                            }
                        }

                        var model = new Model
                        {
                            GetMaterial(component, shape),
                        };
                        foreach (var meshDraw in debugPrimitive.GetMeshDraws())
                        {
                            model.Add(new Mesh { Draw = meshDraw });
                        }

                        var entity = new Entity
                        {
                            new ModelComponent
                            {
                                Model = model,
                                RenderGroup = renderGroup,
                            },
                        };

                        var offset = addOffset ? Matrix.RotationQuaternion(shape.LocalRotation) * Matrix.Translation(shape.LocalOffset) : Matrix.Identity;

                        entity.Transform.LocalMatrix = shape.DebugPrimitiveMatrix * offset * Matrix.Scaling(shape.Scaling);

                        entity.Transform.UseTRS = false;

                        shape.DebugEntity = entity;

                        return entity;
                    }
                default:
                    return null;
            }
        }

        private Material GetMaterial(EntityComponent component, ColliderShape shape)
        {
            var componentType = ComponentType.Trigger;

            var rigidbodyComponent = component as RigidbodyComponent;
            if (rigidbodyComponent != null)
            {
                if( rigidbodyComponent.IsTrigger ) {
                    componentType = ComponentType.Trigger;
                } else {
                    switch( rigidbodyComponent.RigidBodyType ) {
                        case RigidBodyTypes.Dynamic:
                            componentType = ComponentType.Dynamic;
                            break;
                        case RigidBodyTypes.Kinematic:
                            componentType = ComponentType.Kinematic;
                            break;
                        case RigidBodyTypes.Static:
                            componentType = ComponentType.Static;
                            break;
                    }
                }
            }
            else if (component is CharacterComponent)
            {
                componentType = ComponentType.Character;
            }
            else if (component is StaticColliderComponent)
            {
                var staticCollider = (StaticColliderComponent)component;
                componentType = staticCollider.IsTrigger ? ComponentType.Trigger : ComponentType.Static;
            }

            if (shape is StaticPlaneColliderShape)
            {
                return componentTypeStaticPlaneMaterial[componentType];
            }
            else if (shape is HeightfieldColliderShape)
            {
                return componentTypeHeightfieldMaterial[componentType];
            }
            else
            {
                return componentTypeDefaultMaterial[componentType];
            }
        }
    }
}<|MERGE_RESOLUTION|>--- conflicted
+++ resolved
@@ -156,17 +156,11 @@
                 case ColliderShapeTypes.Sphere:
                 case ColliderShapeTypes.Cone:
                 case ColliderShapeTypes.StaticPlane:
-<<<<<<< HEAD
+                case ColliderShapeTypes.Heightfield:
                 case ColliderShapeTypes.StaticMesh:
-=======
-                case ColliderShapeTypes.Heightfield:
->>>>>>> 83e0c19f
                     {
                         IDebugPrimitive debugPrimitive;
                         var type = shape.GetType();
-<<<<<<< HEAD
-                        if (type == typeof(CapsuleColliderShape) || type == typeof(ConvexHullColliderShape) || type == typeof(StaticMeshColliderShape))
-=======
                         if (type == typeof(HeightfieldColliderShape))
                         {
                             if (!updatableDebugMeshCache.TryGetValue(shape, out debugPrimitive))
@@ -179,8 +173,7 @@
                                 updatableDebugMeshes.Add(shape, debugPrimitive);
                             }
                         }
-                        else if (type == typeof(CapsuleColliderShape) || type == typeof(ConvexHullColliderShape))
->>>>>>> 83e0c19f
+                        else if (type == typeof(CapsuleColliderShape) || type == typeof(ConvexHullColliderShape) || type == typeof(StaticMeshColliderShape))
                         {
                             if (!debugMeshCache2.TryGetValue(shape, out debugPrimitive))
                             {
