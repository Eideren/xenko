﻿<Project>
  <Import Project="..\..\targets\Xenko.PreSettings.targets" />
  <Import Project="Sdk.props" Sdk="MSBuild.Sdk.Extras" Version="1.6.65" />
  <PropertyGroup>
    <ProjectTypeGuids>{60dc8134-eba5-43b8-bcc9-bb4bc16c2548};{FAE04EC0-301F-11D3-BF4B-00C04F79EFBC}</ProjectTypeGuids>
    <XenkoAssemblyProcessor>true</XenkoAssemblyProcessor>
    <XenkoPackAssets>true</XenkoPackAssets>
    <XenkoLocalized>true</XenkoLocalized>
    <TargetFramework>$(TargetFrameworkTool)</TargetFramework>
    <XenkoAssemblyProcessorOptions>--auto-module-initializer --serialization --parameter-key</XenkoAssemblyProcessorOptions>
    <SolutionDir Condition="$(SolutionDir) == '' Or $(SolutionDir) == '*Undefined*'">..\..\..\build\</SolutionDir>
    <RestorePackages>true</RestorePackages>
  </PropertyGroup>
  <PropertyGroup Condition="'$(Configuration)|$(Platform)'=='Debug|AnyCPU'">
    <PlatformTarget>x64</PlatformTarget>
  </PropertyGroup>
  <PropertyGroup Condition="'$(Configuration)|$(Platform)'=='Release|AnyCPU'">
    <PlatformTarget>x64</PlatformTarget>
  </PropertyGroup>
  <ItemGroup>
    <PackageReference Include="Microsoft.Build" Version="15.7.179" ExcludeAssets="runtime" />
    <PackageReference Include="AvalonEdit" Version="5.0.4" />
    <PackageReference Include="System.Reactive.Linq" Version="4.1.2" />
    <PackageReference Include="Microsoft.CodeAnalysis.CSharp.Features" Version="2.10.0" />
    <PackageReference Include="Microsoft.CodeAnalysis.CSharp.Scripting" Version="2.10.0" />
    <Reference Include="QuickGraph">
      <HintPath>$(XenkoCommonDependenciesDir)GraphX\QuickGraph.dll</HintPath>
    </Reference>
    <Reference Include="GraphX.PCL.Common">
      <HintPath>$(XenkoCommonDependenciesDir)GraphX\GraphX.PCL.Common.dll</HintPath>
    </Reference>
    <Reference Include="GraphX.WPF.Controls">
      <HintPath>$(XenkoCommonDependenciesDir)GraphX\GraphX.WPF.Controls.dll</HintPath>
    </Reference>
    <Reference Include="RoslynPad.Editor.Windows">
      <HintPath>$(XenkoCommonDependenciesDir)RoslynPad\RoslynPad.Editor.Windows.dll</HintPath>
    </Reference>
    <Reference Include="RoslynPad.Roslyn.Windows">
      <HintPath>$(XenkoCommonDependenciesDir)RoslynPad\RoslynPad.Roslyn.Windows.dll</HintPath>
    </Reference>
    <Reference Include="RoslynPad.Roslyn">
      <HintPath>$(XenkoCommonDependenciesDir)RoslynPad\RoslynPad.Roslyn.dll</HintPath>
    </Reference>
    <Reference Include="System.ComponentModel.Composition" />
    <Reference Include="System.Windows.Forms" />
    <Reference Include="System.Windows.Interactivity">
      <HintPath>$(XenkoCommonDependenciesDir)ExpressionBlendSDK\System.Windows.Interactivity.dll</HintPath>
    </Reference>
    <Reference Include="System.Xaml">
      <RequiredTargetFramework>4.0</RequiredTargetFramework>
    </Reference>
    <Reference Include="WindowsBase" />
    <Reference Include="PresentationCore" />
    <Reference Include="PresentationFramework" />
  </ItemGroup>
  <ItemGroup>
    <Compile Include="..\..\shared\SharedAssemblyInfo.cs">
      <Link>Properties\SharedAssemblyInfo.cs</Link>
    </Compile>
    <None Include="app.config" />
    <None Include="*.cd" />
    <Page Include="**\*.xaml" SubType="Designer" Generator="MSBuild:Compile" />
    <Compile Update="**\*.xaml.cs" SubType="Code" DependentUpon="%(Filename)" />
    <EmbeddedResource Update="AssetEditors\Gizmos\GizmoResources.resx">
      <Generator>ResXFileCodeGenerator</Generator>
      <SubType>Designer</SubType>
      <LastGenOutput>GizmoResources.Designer.cs</LastGenOutput>
    </EmbeddedResource>
<<<<<<< HEAD
    <Compile Update="Resources\Strings\Messages.Designer.cs">
      <AutoGen>True</AutoGen>
      <DesignTime>True</DesignTime>
      <DependentUpon>Messages.resx</DependentUpon>
    </Compile>
    <Compile Update="Resources\Strings\GraphicsCompositorEditor.Designer.cs">
      <DependentUpon>GraphicsCompositorEditor.resx</DependentUpon>
      <AutoGen>True</AutoGen>
      <DesignTime>True</DesignTime>
    </Compile>
    <Compile Update="Resources\Strings\VisualScriptEditor.Designer.cs">
      <AutoGen>True</AutoGen>
      <DesignTime>True</DesignTime>
      <DependentUpon>VisualScriptEditor.resx</DependentUpon>
    </Compile>
    <Compile Update="Resources\Strings\SpriteEditor.Designer.cs">
      <AutoGen>True</AutoGen>
      <DesignTime>True</DesignTime>
      <DependentUpon>SpriteEditor.resx</DependentUpon>
    </Compile>
    <Compile Update="Resources\Strings\KeyGestures.Designer.cs">
      <AutoGen>True</AutoGen>
      <DesignTime>True</DesignTime>
      <DependentUpon>KeyGestures.resx</DependentUpon>
    </Compile>
    <Compile Update="Resources\Strings\ScriptEditor.Designer.cs">
      <DependentUpon>ScriptEditor.resx</DependentUpon>
      <AutoGen>True</AutoGen>
      <DesignTime>True</DesignTime>
    </Compile>
    <Compile Update="Resources\Strings\UIEditor.Designer.cs">
      <AutoGen>True</AutoGen>
      <DesignTime>True</DesignTime>
      <DependentUpon>UIEditor.resx</DependentUpon>
    </Compile>
    <Compile Update="Resources\Thumbnails\StaticThumbnails.Designer.cs">
      <AutoGen>True</AutoGen>
      <DesignTime>True</DesignTime>
      <DependentUpon>StaticThumbnails.resx</DependentUpon>
    </Compile>
    <None Include="AssetEditors.cd" />
    <Compile Update="Templates\ModelAssetTemplateWindow.xaml.cs">
      <DependentUpon>ModelAssetTemplateWindow.xaml</DependentUpon>
    </Compile>
    <Compile Update="Templates\ScriptNameWindow.xaml.cs">
      <DependentUpon>ScriptNameWindow.xaml</DependentUpon>
    </Compile>
    <Compile Update="View\AddEntityComponentUserControl.xaml.cs">
      <DependentUpon>AddEntityComponentUserControl.xaml</DependentUpon>
    </Compile>
    <Compile Update="View\DebugEntityHierarchyEditorUserControl.xaml.cs">
      <DependentUpon>DebugEntityHierarchyEditorUserControl.xaml</DependentUpon>
    </Compile>
=======
>>>>>>> 93c111a1
    <Compile Update="AssetEditors\Gizmos\GizmoResources.Designer.cs">
      <AutoGen>True</AutoGen>
      <DesignTime>True</DesignTime>
      <DependentUpon>GizmoResources.resx</DependentUpon>
    </Compile>
    <Compile Update="Properties\Settings.Designer.cs">
      <AutoGen>True</AutoGen>
      <DependentUpon>Settings.settings</DependentUpon>
      <DesignTimeSharedInput>True</DesignTimeSharedInput>
    </Compile>
    <None Include="Properties\Settings.settings">
      <Generator>SettingsSingleFileGenerator</Generator>
      <LastGenOutput>Settings.Designer.cs</LastGenOutput>
    </None>
    <AppDesigner Include="Properties\" />
	  <None Remove="EditorPackage\buildpath\**" />
	  <None Remove="EditorPackage\outputpath\**" />
  </ItemGroup>
  <ItemGroup>
    <ProjectReference Include="..\..\assets\Xenko.Core.Assets.Quantum\Xenko.Core.Assets.Quantum.csproj" />
    <ProjectReference Include="..\..\presentation\Xenko.Core.Presentation.Dialogs\Xenko.Core.Presentation.Dialogs.csproj" />
    <ProjectReference Include="..\..\presentation\Xenko.Core.Presentation.Graph\Xenko.Core.Presentation.Graph.csproj" />
    <ProjectReference Include="..\..\presentation\Xenko.Core.Translation.Presentation\Xenko.Core.Translation.Presentation.csproj" />
    <ProjectReference Include="..\..\tools\Xenko.ConnectionRouter\Xenko.ConnectionRouter.csproj" />
    <ProjectReference Include="..\..\tools\Xenko.Graphics.RenderDocPlugin\Xenko.Graphics.RenderDocPlugin.csproj" />
    <ProjectReference Include="..\..\tools\Xenko.Core.ProjectTemplating\Xenko.Core.ProjectTemplating.csproj" />
    <ProjectReference Include="..\Xenko.Core.Assets.Editor\Xenko.Core.Assets.Editor.csproj" />
    <ProjectReference Include="..\Xenko.Editor\Xenko.Editor.csproj" />
    <ProjectReference Include="..\Xenko.Samples.Templates\Xenko.Samples.Templates.csproj" />
  </ItemGroup>
  <ItemGroup>
<<<<<<< HEAD
    <Page Include="AssetEditors\GraphicsCompositorEditor\Views\GraphicsCompositorEditorView.xaml">
      <SubType>Designer</SubType>
      <Generator>MSBuild:Compile</Generator>
    </Page>
    <Page Include="AssetEditors\ScriptEditor\Resources\ThemeScriptEditor.xaml">
      <Generator>MSBuild:Compile</Generator>
      <SubType>Designer</SubType>
    </Page>
    <Page Include="AssetEditors\ScriptEditor\Resources\Icons.xaml">
      <Generator>MSBuild:Compile</Generator>
      <SubType>Designer</SubType>
    </Page>
    <Page Include="AssetEditors\ScriptEditor\ScriptEditorView.xaml">
      <Generator>MSBuild:Compile</Generator>
      <SubType>Designer</SubType>
    </Page>
    <Page Include="AssetEditors\UIEditor\Views\UIEditorView.xaml">
      <SubType>Designer</SubType>
      <Generator>MSBuild:Compile</Generator>
    </Page>
    <Page Include="AssetEditors\VisualScriptEditor\Views\VisualScriptEditorView.xaml">
      <SubType>Designer</SubType>
      <Generator>MSBuild:Compile</Generator>
    </Page>
    <Page Include="AssetEditors\VisualScriptEditor\Views\GraphTemplates.xaml">
      <Generator>MSBuild:Compile</Generator>
      <SubType>Designer</SubType>
    </Page>
    <Page Include="Templates\ModelAssetTemplateWindow.xaml">
      <SubType>Designer</SubType>
      <Generator>MSBuild:Compile</Generator>
    </Page>
    <Page Include="Templates\ScriptNameWindow.xaml">
      <SubType>Designer</SubType>
      <Generator>MSBuild:Compile</Generator>
    </Page>
    <Page Include="View\AddEntityComponentUserControl.xaml">
      <SubType>Designer</SubType>
      <Generator>MSBuild:Compile</Generator>
    </Page>
    <Page Include="View\DebugEntityHierarchyEditorUserControl.xaml">
      <SubType>Designer</SubType>
      <Generator>MSBuild:Compile</Generator>
    </Page>
    <Page Include="Templates\ProjectLibraryWindow.xaml">
      <Generator>MSBuild:Compile</Generator>
      <SubType>Designer</SubType>
    </Page>
    <Page Include="Templates\UpdatePlatformsWindows.xaml">
      <Generator>MSBuild:Compile</Generator>
      <SubType>Designer</SubType>
    </Page>
    <Page Include="Templates\GameTemplateWindow.xaml">
      <SubType>Designer</SubType>
      <Generator>MSBuild:Compile</Generator>
    </Page>
    <Page Include="View\AnimationPropertyTemplates.xaml">
      <SubType>Designer</SubType>
      <Generator>MSBuild:Compile</Generator>
    </Page>
    <Page Include="CurveEditor\Views\CurveEditorView.xaml">
      <SubType>Designer</SubType>
      <Generator>MSBuild:Compile</Generator>
    </Page>
    <Page Include="AssetEditors\EntityHierarchyEditor\Views\EntityPickerWindow.xaml">
      <SubType>Designer</SubType>
      <Generator>MSBuild:Compile</Generator>
    </Page>
    <Page Include="View\DebuggerPickerWindow.xaml">
      <SubType>Designer</SubType>
      <Generator>MSBuild:Compile</Generator>
    </Page>
    <Page Include="AssetEditors\EntityHierarchyEditor\Views\EntityHierarchyEditorView.xaml">
      <SubType>Designer</SubType>
      <Generator>MSBuild:Compile</Generator>
    </Page>
    <Page Include="View\EntityPropertyTemplates.xaml">
      <SubType>Designer</SubType>
      <Generator>MSBuild:Compile</Generator>
    </Page>
    <Page Include="View\ImageDictionary.xaml">
      <SubType>Designer</SubType>
      <Generator>MSBuild:Compile</Generator>
    </Page>
    <Page Include="Themes\Generic.xaml">
      <Generator>MSBuild:Compile</Generator>
      <SubType>Designer</SubType>
    </Page>
    <Page Include="View\GraphicsCompositorTemplates.xaml">
      <Generator>MSBuild:Compile</Generator>
      <SubType>Designer</SubType>
    </Page>
    <Page Include="View\VisualScriptingTemplates.xaml">
      <Generator>MSBuild:Compile</Generator>
      <SubType>Designer</SubType>
    </Page>
    <Page Include="View\UIPropertyTemplates.xaml">
      <Generator>MSBuild:Compile</Generator>
      <SubType>Designer</SubType>
    </Page>
    <Page Include="View\SpriteFontPropertyTemplates.xaml">
      <Generator>MSBuild:Compile</Generator>
      <SubType>Designer</SubType>
    </Page>
    <Page Include="View\MaterialPropertyTemplates.xaml">
      <SubType>Designer</SubType>
      <Generator>MSBuild:Compile</Generator>
    </Page>
    <Page Include="View\SkeletonPropertyTemplates.xaml">
      <SubType>Designer</SubType>
      <Generator>MSBuild:Compile</Generator>
    </Page>
    <Page Include="AssetEditors\SpriteEditor\Views\SpriteEditorView.xaml">
      <SubType>Designer</SubType>
      <Generator>MSBuild:Compile</Generator>
    </Page>
  </ItemGroup>
  <ItemGroup>
    <Resource Include="Resources\Icons\edit-bold.png" />
  </ItemGroup>
  <ItemGroup>
    <Resource Include="Resources\Icons\edit-italic.png" />
  </ItemGroup>
  <ItemGroup>
    <Resource Include="Resources\Icons\control-pause.png" />
    <Resource Include="Resources\Icons\control.png" />
  </ItemGroup>
  <ItemGroup>
    <Resource Include="Resources\Icons\cube.png" />
    <Resource Include="Resources\Icons\cylinder.png" />
    <Resource Include="Resources\Icons\sphere.png" />
    <Resource Include="Resources\Icons\torus.png" />
  </ItemGroup>
  <ItemGroup>
    <Resource Include="Resources\Icons\camera.png" />
  </ItemGroup>
  <ItemGroup>
    <Resource Include="Resources\Icons\exclamation-circle.png" />
  </ItemGroup>
  <ItemGroup>
    <Resource Include="Resources\Icons\arrow-090-medium.png" />
    <Resource Include="Resources\Icons\arrow-270-medium.png" />
  </ItemGroup>
  <ItemGroup>
    <Resource Include="Resources\Icons\move_24.png" />
    <Resource Include="Resources\Icons\rotate_24.png" />
    <Resource Include="Resources\Icons\scale_24.png" />
  </ItemGroup>
  <ItemGroup>
    <Resource Include="Resources\Icons\camera_24.png" />
    <Resource Include="Resources\Icons\wooden-box.png" />
    <Resource Include="Resources\Icons\globe-green_24.png" />
  </ItemGroup>
  <ItemGroup>
    <Resource Include="Resources\Icons\move_24+lock.png" />
    <Resource Include="Resources\Icons\rotate_24+lock.png" />
    <Resource Include="Resources\Icons\scale_24+lock.png" />
  </ItemGroup>
  <ItemGroup>
    <Resource Include="Resources\Icons\eye_24.png" />
  </ItemGroup>
  <ItemGroup>
    <Resource Include="Resources\Icons\globe-green.png" />
  </ItemGroup>
  <ItemGroup>
    <Resource Include="Resources\Icons\zsphere_16.png" />
  </ItemGroup>
  <ItemGroup>
=======
>>>>>>> 93c111a1
    <Service Include="{508349B6-6B84-4DF5-91F0-309BEEBAD82D}" />
  </ItemGroup>
  <!-- Resources -->
  <ItemGroup>
    <Resource Include="Resources\Components\*.png" />
    <Resource Include="Resources\Gizmos\*.png" />
    <Resource Include="Resources\Icons\*.png" />
    <Compile Update="Resources\Strings\KeyGestures.Designer.cs">
      <AutoGen>True</AutoGen>
      <DesignTime>True</DesignTime>
      <DependentUpon>KeyGestures.resx</DependentUpon>
    </Compile>
    <EmbeddedResource Update="Resources\Strings\KeyGestures.resx">
      <Generator>PublicResXFileCodeGenerator</Generator>
      <LastGenOutput>KeyGestures.Designer.cs</LastGenOutput>
    </EmbeddedResource>
    <None Include="Resources\Thumbnails\*.png" />
    <Compile Update="Resources\Thumbnails\StaticThumbnails.Designer.cs">
      <AutoGen>True</AutoGen>
      <DesignTime>True</DesignTime>
      <DependentUpon>StaticThumbnails.resx</DependentUpon>
    </Compile>
    <EmbeddedResource Update="Resources\Thumbnails\StaticThumbnails.resx">
      <Generator>PublicResXFileCodeGenerator</Generator>
      <LastGenOutput>StaticThumbnails.Designer.cs</LastGenOutput>
      <SubType>Designer</SubType>
    </EmbeddedResource>
    <EmbeddedResource Include="Resources\*.cur" />
  </ItemGroup>
  <!-- Shaders -->
  <ItemGroup>
    <Compile Update="Shaders\*.cs">
      <AutoGen>True</AutoGen>
      <DesignTime>True</DesignTime>
      <DesignTimeSharedInput>True</DesignTimeSharedInput>
      <DependentUpon>%(Filename).xkfx</DependentUpon>
    </Compile>
    <None Include="Shaders\*.xkfx">
      <Generator>XenkoShaderKeyGenerator</Generator>
      <LastGenOutput>%(Filename).cs</LastGenOutput>
    </None>
  </ItemGroup>
  <!-- Templates -->
  <ItemGroup>
    <Compile Remove="Templates\Core\**" />
    <Compile Remove="Templates\Assets\**" />
    <None Include="Templates\Core\**" />
    <None Include="Templates\Assets\**" />
  </ItemGroup>
  <ItemGroup>
    <None Update="View\AddEntityComponentUserControl.xaml">
      <Generator>MSBuild:Compile</Generator>
    </None>
  </ItemGroup>
  <Import Project="$(XenkoPostSettingsTargets)" />
  <Import Project="Sdk.targets" Sdk="MSBuild.Sdk.Extras" Version="1.6.65" />
  <PropertyGroup>
    <TargetsForTfmSpecificBuildOutput>$(TargetsForTfmSpecificBuildOutput);IncludeExtraAssemblies</TargetsForTfmSpecificBuildOutput>
  </PropertyGroup>
  <Target Name="IncludeExtraAssemblies">
    <ItemGroup>
      <BuildOutputInPackage Include="$(OutputPath)RoslynPad*.dll" />
    </ItemGroup>
  </Target>
  <Target Name="RemoveVisualStudioRoslynDependencies" AfterTargets="ResolveAssemblyReferences">
    <ItemGroup>
      <ReferenceCopyLocalPaths Remove="@(ReferenceCopyLocalPaths)" Condition="$([System.String]::Copy('%(ReferenceCopyLocalPaths.FileName)').StartsWith('Microsoft.VisualStudio.'))" />
    </ItemGroup>
  </Target>
</Project><|MERGE_RESOLUTION|>--- conflicted
+++ resolved
@@ -66,62 +66,6 @@
       <SubType>Designer</SubType>
       <LastGenOutput>GizmoResources.Designer.cs</LastGenOutput>
     </EmbeddedResource>
-<<<<<<< HEAD
-    <Compile Update="Resources\Strings\Messages.Designer.cs">
-      <AutoGen>True</AutoGen>
-      <DesignTime>True</DesignTime>
-      <DependentUpon>Messages.resx</DependentUpon>
-    </Compile>
-    <Compile Update="Resources\Strings\GraphicsCompositorEditor.Designer.cs">
-      <DependentUpon>GraphicsCompositorEditor.resx</DependentUpon>
-      <AutoGen>True</AutoGen>
-      <DesignTime>True</DesignTime>
-    </Compile>
-    <Compile Update="Resources\Strings\VisualScriptEditor.Designer.cs">
-      <AutoGen>True</AutoGen>
-      <DesignTime>True</DesignTime>
-      <DependentUpon>VisualScriptEditor.resx</DependentUpon>
-    </Compile>
-    <Compile Update="Resources\Strings\SpriteEditor.Designer.cs">
-      <AutoGen>True</AutoGen>
-      <DesignTime>True</DesignTime>
-      <DependentUpon>SpriteEditor.resx</DependentUpon>
-    </Compile>
-    <Compile Update="Resources\Strings\KeyGestures.Designer.cs">
-      <AutoGen>True</AutoGen>
-      <DesignTime>True</DesignTime>
-      <DependentUpon>KeyGestures.resx</DependentUpon>
-    </Compile>
-    <Compile Update="Resources\Strings\ScriptEditor.Designer.cs">
-      <DependentUpon>ScriptEditor.resx</DependentUpon>
-      <AutoGen>True</AutoGen>
-      <DesignTime>True</DesignTime>
-    </Compile>
-    <Compile Update="Resources\Strings\UIEditor.Designer.cs">
-      <AutoGen>True</AutoGen>
-      <DesignTime>True</DesignTime>
-      <DependentUpon>UIEditor.resx</DependentUpon>
-    </Compile>
-    <Compile Update="Resources\Thumbnails\StaticThumbnails.Designer.cs">
-      <AutoGen>True</AutoGen>
-      <DesignTime>True</DesignTime>
-      <DependentUpon>StaticThumbnails.resx</DependentUpon>
-    </Compile>
-    <None Include="AssetEditors.cd" />
-    <Compile Update="Templates\ModelAssetTemplateWindow.xaml.cs">
-      <DependentUpon>ModelAssetTemplateWindow.xaml</DependentUpon>
-    </Compile>
-    <Compile Update="Templates\ScriptNameWindow.xaml.cs">
-      <DependentUpon>ScriptNameWindow.xaml</DependentUpon>
-    </Compile>
-    <Compile Update="View\AddEntityComponentUserControl.xaml.cs">
-      <DependentUpon>AddEntityComponentUserControl.xaml</DependentUpon>
-    </Compile>
-    <Compile Update="View\DebugEntityHierarchyEditorUserControl.xaml.cs">
-      <DependentUpon>DebugEntityHierarchyEditorUserControl.xaml</DependentUpon>
-    </Compile>
-=======
->>>>>>> 93c111a1
     <Compile Update="AssetEditors\Gizmos\GizmoResources.Designer.cs">
       <AutoGen>True</AutoGen>
       <DesignTime>True</DesignTime>
@@ -153,177 +97,6 @@
     <ProjectReference Include="..\Xenko.Samples.Templates\Xenko.Samples.Templates.csproj" />
   </ItemGroup>
   <ItemGroup>
-<<<<<<< HEAD
-    <Page Include="AssetEditors\GraphicsCompositorEditor\Views\GraphicsCompositorEditorView.xaml">
-      <SubType>Designer</SubType>
-      <Generator>MSBuild:Compile</Generator>
-    </Page>
-    <Page Include="AssetEditors\ScriptEditor\Resources\ThemeScriptEditor.xaml">
-      <Generator>MSBuild:Compile</Generator>
-      <SubType>Designer</SubType>
-    </Page>
-    <Page Include="AssetEditors\ScriptEditor\Resources\Icons.xaml">
-      <Generator>MSBuild:Compile</Generator>
-      <SubType>Designer</SubType>
-    </Page>
-    <Page Include="AssetEditors\ScriptEditor\ScriptEditorView.xaml">
-      <Generator>MSBuild:Compile</Generator>
-      <SubType>Designer</SubType>
-    </Page>
-    <Page Include="AssetEditors\UIEditor\Views\UIEditorView.xaml">
-      <SubType>Designer</SubType>
-      <Generator>MSBuild:Compile</Generator>
-    </Page>
-    <Page Include="AssetEditors\VisualScriptEditor\Views\VisualScriptEditorView.xaml">
-      <SubType>Designer</SubType>
-      <Generator>MSBuild:Compile</Generator>
-    </Page>
-    <Page Include="AssetEditors\VisualScriptEditor\Views\GraphTemplates.xaml">
-      <Generator>MSBuild:Compile</Generator>
-      <SubType>Designer</SubType>
-    </Page>
-    <Page Include="Templates\ModelAssetTemplateWindow.xaml">
-      <SubType>Designer</SubType>
-      <Generator>MSBuild:Compile</Generator>
-    </Page>
-    <Page Include="Templates\ScriptNameWindow.xaml">
-      <SubType>Designer</SubType>
-      <Generator>MSBuild:Compile</Generator>
-    </Page>
-    <Page Include="View\AddEntityComponentUserControl.xaml">
-      <SubType>Designer</SubType>
-      <Generator>MSBuild:Compile</Generator>
-    </Page>
-    <Page Include="View\DebugEntityHierarchyEditorUserControl.xaml">
-      <SubType>Designer</SubType>
-      <Generator>MSBuild:Compile</Generator>
-    </Page>
-    <Page Include="Templates\ProjectLibraryWindow.xaml">
-      <Generator>MSBuild:Compile</Generator>
-      <SubType>Designer</SubType>
-    </Page>
-    <Page Include="Templates\UpdatePlatformsWindows.xaml">
-      <Generator>MSBuild:Compile</Generator>
-      <SubType>Designer</SubType>
-    </Page>
-    <Page Include="Templates\GameTemplateWindow.xaml">
-      <SubType>Designer</SubType>
-      <Generator>MSBuild:Compile</Generator>
-    </Page>
-    <Page Include="View\AnimationPropertyTemplates.xaml">
-      <SubType>Designer</SubType>
-      <Generator>MSBuild:Compile</Generator>
-    </Page>
-    <Page Include="CurveEditor\Views\CurveEditorView.xaml">
-      <SubType>Designer</SubType>
-      <Generator>MSBuild:Compile</Generator>
-    </Page>
-    <Page Include="AssetEditors\EntityHierarchyEditor\Views\EntityPickerWindow.xaml">
-      <SubType>Designer</SubType>
-      <Generator>MSBuild:Compile</Generator>
-    </Page>
-    <Page Include="View\DebuggerPickerWindow.xaml">
-      <SubType>Designer</SubType>
-      <Generator>MSBuild:Compile</Generator>
-    </Page>
-    <Page Include="AssetEditors\EntityHierarchyEditor\Views\EntityHierarchyEditorView.xaml">
-      <SubType>Designer</SubType>
-      <Generator>MSBuild:Compile</Generator>
-    </Page>
-    <Page Include="View\EntityPropertyTemplates.xaml">
-      <SubType>Designer</SubType>
-      <Generator>MSBuild:Compile</Generator>
-    </Page>
-    <Page Include="View\ImageDictionary.xaml">
-      <SubType>Designer</SubType>
-      <Generator>MSBuild:Compile</Generator>
-    </Page>
-    <Page Include="Themes\Generic.xaml">
-      <Generator>MSBuild:Compile</Generator>
-      <SubType>Designer</SubType>
-    </Page>
-    <Page Include="View\GraphicsCompositorTemplates.xaml">
-      <Generator>MSBuild:Compile</Generator>
-      <SubType>Designer</SubType>
-    </Page>
-    <Page Include="View\VisualScriptingTemplates.xaml">
-      <Generator>MSBuild:Compile</Generator>
-      <SubType>Designer</SubType>
-    </Page>
-    <Page Include="View\UIPropertyTemplates.xaml">
-      <Generator>MSBuild:Compile</Generator>
-      <SubType>Designer</SubType>
-    </Page>
-    <Page Include="View\SpriteFontPropertyTemplates.xaml">
-      <Generator>MSBuild:Compile</Generator>
-      <SubType>Designer</SubType>
-    </Page>
-    <Page Include="View\MaterialPropertyTemplates.xaml">
-      <SubType>Designer</SubType>
-      <Generator>MSBuild:Compile</Generator>
-    </Page>
-    <Page Include="View\SkeletonPropertyTemplates.xaml">
-      <SubType>Designer</SubType>
-      <Generator>MSBuild:Compile</Generator>
-    </Page>
-    <Page Include="AssetEditors\SpriteEditor\Views\SpriteEditorView.xaml">
-      <SubType>Designer</SubType>
-      <Generator>MSBuild:Compile</Generator>
-    </Page>
-  </ItemGroup>
-  <ItemGroup>
-    <Resource Include="Resources\Icons\edit-bold.png" />
-  </ItemGroup>
-  <ItemGroup>
-    <Resource Include="Resources\Icons\edit-italic.png" />
-  </ItemGroup>
-  <ItemGroup>
-    <Resource Include="Resources\Icons\control-pause.png" />
-    <Resource Include="Resources\Icons\control.png" />
-  </ItemGroup>
-  <ItemGroup>
-    <Resource Include="Resources\Icons\cube.png" />
-    <Resource Include="Resources\Icons\cylinder.png" />
-    <Resource Include="Resources\Icons\sphere.png" />
-    <Resource Include="Resources\Icons\torus.png" />
-  </ItemGroup>
-  <ItemGroup>
-    <Resource Include="Resources\Icons\camera.png" />
-  </ItemGroup>
-  <ItemGroup>
-    <Resource Include="Resources\Icons\exclamation-circle.png" />
-  </ItemGroup>
-  <ItemGroup>
-    <Resource Include="Resources\Icons\arrow-090-medium.png" />
-    <Resource Include="Resources\Icons\arrow-270-medium.png" />
-  </ItemGroup>
-  <ItemGroup>
-    <Resource Include="Resources\Icons\move_24.png" />
-    <Resource Include="Resources\Icons\rotate_24.png" />
-    <Resource Include="Resources\Icons\scale_24.png" />
-  </ItemGroup>
-  <ItemGroup>
-    <Resource Include="Resources\Icons\camera_24.png" />
-    <Resource Include="Resources\Icons\wooden-box.png" />
-    <Resource Include="Resources\Icons\globe-green_24.png" />
-  </ItemGroup>
-  <ItemGroup>
-    <Resource Include="Resources\Icons\move_24+lock.png" />
-    <Resource Include="Resources\Icons\rotate_24+lock.png" />
-    <Resource Include="Resources\Icons\scale_24+lock.png" />
-  </ItemGroup>
-  <ItemGroup>
-    <Resource Include="Resources\Icons\eye_24.png" />
-  </ItemGroup>
-  <ItemGroup>
-    <Resource Include="Resources\Icons\globe-green.png" />
-  </ItemGroup>
-  <ItemGroup>
-    <Resource Include="Resources\Icons\zsphere_16.png" />
-  </ItemGroup>
-  <ItemGroup>
-=======
->>>>>>> 93c111a1
     <Service Include="{508349B6-6B84-4DF5-91F0-309BEEBAD82D}" />
   </ItemGroup>
   <!-- Resources -->
