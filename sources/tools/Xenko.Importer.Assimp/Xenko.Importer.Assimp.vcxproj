﻿<?xml version="1.0" encoding="utf-8"?>
<Project DefaultTargets="Build" ToolsVersion="15.0" xmlns="http://schemas.microsoft.com/developer/msbuild/2003">
  <Import Project="..\..\targets\Xenko.PreSettings.targets" />
  <PropertyGroup>
    <XenkoProjectType>Cpp</XenkoProjectType>
    <TargetFrameworkVersion>$(TargetFrameworkVersionTool)</TargetFrameworkVersion>
    <XenkoBuildTags>WindowsTools</XenkoBuildTags>
    <XenkoAssemblyProcessorOptions>
    </XenkoAssemblyProcessorOptions>
  </PropertyGroup>
  <ItemGroup Label="ProjectConfigurations">
    <ProjectConfiguration Include="Debug|Win32">
      <Configuration>Debug</Configuration>
      <Platform>Win32</Platform>
    </ProjectConfiguration>
    <ProjectConfiguration Include="Release|Win32">
      <Configuration>Release</Configuration>
      <Platform>Win32</Platform>
    </ProjectConfiguration>
    <ProjectConfiguration Include="Debug|x64">
      <Configuration>Debug</Configuration>
      <Platform>x64</Platform>
    </ProjectConfiguration>
    <ProjectConfiguration Include="Release|x64">
      <Configuration>Release</Configuration>
      <Platform>x64</Platform>
    </ProjectConfiguration>
  </ItemGroup>
  <PropertyGroup Condition="'$(Configuration)'=='Debug'">
    <LinkIncremental>true</LinkIncremental>
    <OutDir>bin\$(Platform)\$(Configuration)\</OutDir>
    <IntDir>obj\$(Platform)\$(Configuration)\</IntDir>
  </PropertyGroup>
  <PropertyGroup Condition="'$(Configuration)'=='Release'">
    <LinkIncremental>false</LinkIncremental>
    <OutDir>bin\$(Platform)\$(Configuration)\</OutDir>
    <IntDir>obj\$(Platform)\$(Configuration)\</IntDir>
  </PropertyGroup>
  <PropertyGroup Label="Globals">
    <ProjectGuid>{C2306552-6C42-464C-8981-32FEF4F9458D}</ProjectGuid>
    <Keyword>ManagedCProj</Keyword>
    <RootNamespace>Xenko.Importer.Assimp</RootNamespace>
    <WindowsTargetPlatformVersion>10.0</WindowsTargetPlatformVersion>
  </PropertyGroup>
  <Import Project="$(VCTargetsPath)\Microsoft.Cpp.Default.props" />
  <PropertyGroup Condition="'$(Configuration)'=='Debug'" Label="Configuration">
    <ConfigurationType>DynamicLibrary</ConfigurationType>
    <UseDebugLibraries>true</UseDebugLibraries>
    <CLRSupport>true</CLRSupport>
    <PlatformToolset>v142</PlatformToolset>
  </PropertyGroup>
  <PropertyGroup Condition="'$(Configuration)'=='Release'" Label="Configuration">
    <ConfigurationType>DynamicLibrary</ConfigurationType>
    <UseDebugLibraries>false</UseDebugLibraries>
    <CLRSupport>true</CLRSupport>
    <PlatformToolset>v142</PlatformToolset>
  </PropertyGroup>
  <Import Project="$(VCTargetsPath)\Microsoft.Cpp.props" />
  <ImportGroup Label="ExtensionSettings">
  </ImportGroup>
  <ImportGroup Label="PropertySheets">
    <Import Project="$(UserRootDir)\Microsoft.Cpp.$(Platform).user.props" Condition="exists('$(UserRootDir)\Microsoft.Cpp.$(Platform).user.props')" Label="LocalAppDataPlatform" />
  </ImportGroup>
  <PropertyGroup Label="UserMacros" />
  <ItemDefinitionGroup Condition="'$(Configuration)|$(Platform)'=='Debug|Win32'">
    <ClCompile>
      <WarningLevel>Level3</WarningLevel>
      <Optimization>Disabled</Optimization>
      <PreprocessorDefinitions>WIN32;_DEBUG;%(PreprocessorDefinitions)</PreprocessorDefinitions>
      <PrecompiledHeader>Use</PrecompiledHeader>
      <AdditionalIncludeDirectories>..\..\..\deps\assimp\include</AdditionalIncludeDirectories>
      <AdditionalOptions>/wd 4945 %(AdditionalOptions)</AdditionalOptions>
    </ClCompile>
    <Link>
      <GenerateDebugInformation>true</GenerateDebugInformation>
      <AdditionalDependencies>assimp-vc120-mt.lib</AdditionalDependencies>
      <AdditionalLibraryDirectories>$(OutputDir);..\..\..\deps\assimp\lib\assimp_release-dll_$(Platform)</AdditionalLibraryDirectories>
      <AdditionalOptions>/ignore:4049 %(AdditionalOptions)</AdditionalOptions>
    </Link>
    <CustomBuildStep>
      <Command>xcopy /D /Y "..\..\..\deps\assimp\bin\assimp_release-dll_$(Platform)\assimp-vc120-mt.dll" "$(TargetDir)$(Platform)\"</Command>
      <Outputs>$(TargetDir)$(Platform)\assimp-vc120-mt.dll;%(Outputs)</Outputs>
      <Inputs>..\..\..\deps\assimp\bin\assimp_release-dll_$(Platform)\assimp-vc120-mt.dll</Inputs>
      <TreatOutputAsContent>true</TreatOutputAsContent>
    </CustomBuildStep>
  </ItemDefinitionGroup>
  <ItemDefinitionGroup Condition="'$(Configuration)|$(Platform)'=='Release|Win32'">
    <ClCompile>
      <WarningLevel>Level3</WarningLevel>
      <PreprocessorDefinitions>WIN32;NDEBUG;%(PreprocessorDefinitions)</PreprocessorDefinitions>
      <PrecompiledHeader>Use</PrecompiledHeader>
      <AdditionalIncludeDirectories>..\..\..\deps\assimp\include</AdditionalIncludeDirectories>
      <AdditionalOptions>/wd 4945 %(AdditionalOptions)</AdditionalOptions>
    </ClCompile>
    <Link>
      <GenerateDebugInformation>true</GenerateDebugInformation>
      <AdditionalDependencies>assimp-vc120-mt.lib</AdditionalDependencies>
      <AdditionalLibraryDirectories>..\..\..\deps\assimp\lib\assimp_release-dll_$(Platform)</AdditionalLibraryDirectories>
    </Link>
    <CustomBuildStep>
      <Command>xcopy /D /Y "..\..\..\deps\assimp\bin\assimp_release-dll_$(Platform)\assimp-vc120-mt.dll" "$(TargetDir)$(Platform)\"</Command>
      <Outputs>$(TargetDir)$(Platform)\assimp-vc120-mt.dll;%(Outputs)</Outputs>
      <Inputs>..\..\..\deps\assimp\bin\assimp_release-dll_$(Platform)\assimp-vc120-mt.dll</Inputs>
      <TreatOutputAsContent>true</TreatOutputAsContent>
    </CustomBuildStep>
  </ItemDefinitionGroup>
  <ItemDefinitionGroup Condition="'$(Configuration)|$(Platform)'=='Debug|x64'">
    <ClCompile>
      <WarningLevel>Level3</WarningLevel>
      <Optimization>Disabled</Optimization>
      <PreprocessorDefinitions>_DEBUG;%(PreprocessorDefinitions)</PreprocessorDefinitions>
      <PrecompiledHeader>Use</PrecompiledHeader>
      <AdditionalIncludeDirectories>..\..\..\deps\assimp\include</AdditionalIncludeDirectories>
      <AdditionalOptions>/wd 4945 %(AdditionalOptions)</AdditionalOptions>
    </ClCompile>
    <Link>
      <GenerateDebugInformation>true</GenerateDebugInformation>
      <AdditionalDependencies>assimp-vc120-mt.lib</AdditionalDependencies>
      <AdditionalLibraryDirectories>$(OutputDir);..\..\..\deps\assimp\lib\assimp_release-dll_$(Platform)</AdditionalLibraryDirectories>
      <AdditionalOptions>/ignore:4049 %(AdditionalOptions)</AdditionalOptions>
    </Link>
    <CustomBuildStep>
      <Command>xcopy /D /Y "..\..\..\deps\assimp\bin\assimp_release-dll_$(Platform)\assimp-vc120-mt.dll" "$(TargetDir)$(Platform)\"</Command>
      <Outputs>$(TargetDir)$(Platform)\assimp-vc120-mt.dll;%(Outputs)</Outputs>
      <Inputs>..\..\..\deps\assimp\bin\assimp_release-dll_$(Platform)\assimp-vc120-mt.dll</Inputs>
      <TreatOutputAsContent>true</TreatOutputAsContent>
    </CustomBuildStep>
  </ItemDefinitionGroup>
  <ItemDefinitionGroup Condition="'$(Configuration)|$(Platform)'=='Release|x64'">
    <ClCompile>
      <WarningLevel>Level3</WarningLevel>
      <PreprocessorDefinitions>NDEBUG;%(PreprocessorDefinitions)</PreprocessorDefinitions>
      <PrecompiledHeader>Use</PrecompiledHeader>
      <AdditionalIncludeDirectories>..\..\..\deps\assimp\include</AdditionalIncludeDirectories>
      <AdditionalOptions>/wd 4945 %(AdditionalOptions)</AdditionalOptions>
    </ClCompile>
    <Link>
      <GenerateDebugInformation>true</GenerateDebugInformation>
      <AdditionalDependencies>assimp-vc120-mt.lib</AdditionalDependencies>
      <AdditionalLibraryDirectories>..\..\..\deps\assimp\lib\assimp_release-dll_$(Platform)</AdditionalLibraryDirectories>
    </Link>
    <CustomBuildStep>
      <Command>xcopy /D /Y "..\..\..\deps\assimp\bin\assimp_release-dll_$(Platform)\assimp-vc120-mt.dll" "$(TargetDir)$(Platform)\"</Command>
      <Outputs>$(TargetDir)$(Platform)\assimp-vc120-mt.dll;%(Outputs)</Outputs>
      <Inputs>..\..\..\deps\assimp\bin\assimp_release-dll_$(Platform)\assimp-vc120-mt.dll</Inputs>
      <TreatOutputAsContent>true</TreatOutputAsContent>
    </CustomBuildStep>
  </ItemDefinitionGroup>
  <ItemGroup>
    <Reference Include="BulletSharp">
<<<<<<< HEAD
      <HintPath>..\..\..\deps\BulletPhysics\Windows\BulletSharp.dll</HintPath>
=======
      <HintPath>..\..\..\deps\BulletPhysics\BulletSharp.NetStandard.dll</HintPath>
>>>>>>> 28de8941
    </Reference>
    <Reference Include="System" />
    <Reference Include="System.Core" />
  </ItemGroup>
  <ItemGroup>
    <ClInclude Include="..\Xenko.Importer.Common\ImporterUtils.h" />
    <ClInclude Include="resource.h" />
    <ClInclude Include="Stdafx.h" />
    <ClInclude Include="UtilityFunctions.h" />
  </ItemGroup>
  <ItemGroup>
    <ClCompile Include="AssemblyInfo.cpp" />
    <ClCompile Include="Xenko.Importer.Assimp.cpp" />
    <ClCompile Include="Stdafx.cpp">
      <PrecompiledHeader>Create</PrecompiledHeader>
    </ClCompile>
    <ClCompile Include="UtilityFunctions.cpp" />
  </ItemGroup>
  <ItemGroup>
    <Text Include="ReadMe.txt" />
  </ItemGroup>
  <ItemGroup>
    <ResourceCompile Include="app.rc" />
  </ItemGroup>
  <ItemGroup>
    <Image Include="app.ico" />
  </ItemGroup>
  <ItemGroup>
    <XenkoNativeLib Include="..\..\..\deps\assimp\bin\assimp_release-dll_x64\assimp-vc120-mt.dll">
      <Link>x64\%(Filename)%(Extension)</Link>
      <RelativePath>x64\%(Filename)%(Extension)</RelativePath>
      <CopyToOutputDirectory>PreserveNewest</CopyToOutputDirectory>
    </XenkoNativeLib>
  </ItemGroup>
  <ItemGroup>
    <ProjectReference Include="..\..\assets\Xenko.Core.Assets\Xenko.Core.Assets.csproj">
      <Project>{1e54a9a2-4439-4444-ae57-6d2ed3c0dc47}</Project>
      <Private>False</Private>
    </ProjectReference>
    <ProjectReference Include="..\..\core\Xenko.Core.Design\Xenko.Core.Design.csproj">
      <Project>{66581dad-70ad-4475-ae47-c6c0df1ec5e2}</Project>
      <Private>False</Private>
    </ProjectReference>
    <ProjectReference Include="..\..\engine\Xenko.Assets\Xenko.Assets.csproj">
      <Project>{39ae9c77-e94b-404f-8768-b6261b3c1e0e}</Project>
      <Private>False</Private>
    </ProjectReference>
    <ProjectReference Include="..\..\engine\Xenko.Engine\Xenko.Engine.csproj">
      <Project>{c121a566-555e-42b9-9b0a-1696529a9088}</Project>
      <Private>False</Private>
    </ProjectReference>
    <ProjectReference Include="..\..\engine\Xenko.Rendering\Xenko.Rendering.csproj">
      <Project>{ad4fdc24-b64d-4ed7-91aa-62c9eda12fa4}</Project>
      <Private>False</Private>
    </ProjectReference>
    <ProjectReference Include="..\..\core\Xenko.Core\Xenko.Core.csproj">
      <Project>{0e916ab7-5a6c-4820-8ab1-aa492fe66d68}</Project>
      <Private>False</Private>
    </ProjectReference>
    <ProjectReference Include="..\..\engine\Xenko.Graphics\Xenko.Graphics.csproj">
      <Project>{fb06c76a-6bb7-40be-9afa-fec13b045fb5}</Project>
      <Private>False</Private>
    </ProjectReference>
    <ProjectReference Include="..\..\core\Xenko.Core.IO\Xenko.Core.IO.csproj">
      <Project>{1de01410-22c9-489b-9796-1addab1f64e5}</Project>
      <Private>False</Private>
    </ProjectReference>
    <ProjectReference Include="..\..\core\Xenko.Core.Serialization\Xenko.Core.Serialization.csproj">
      <Project>{5210fb81-b807-49bb-af0d-31fb6a83a572}</Project>
      <Private>False</Private>
    </ProjectReference>
    <ProjectReference Include="..\..\shaders\Xenko.Core.Shaders\Xenko.Core.Shaders.csproj">
      <Project>{f2d52edb-bc17-4243-b06d-33cd20f87a7f}</Project>
      <Private>False</Private>
    </ProjectReference>
    <ProjectReference Include="..\..\core\Xenko.Core.Mathematics\Xenko.Core.Mathematics.csproj">
      <Project>{1677b922-ccf0-44de-b57e-1cdd3d2b8e8a}</Project>
      <Private>False</Private>
    </ProjectReference>
    <ProjectReference Include="..\..\engine\Xenko.Shaders\Xenko.Shaders.csproj">
      <Project>{273bdd15-7392-4078-91f0-af23594a3d7b}</Project>
      <Private>False</Private>
    </ProjectReference>
    <ProjectReference Include="..\..\engine\Xenko\Xenko.csproj">
      <Project>{72390339-b2a1-4f61-a800-31ed0975b515}</Project>
      <Private>False</Private>
    </ProjectReference>
    <ProjectReference Include="..\Xenko.Assimp.Translation\Xenko.Assimp.Translation.vcxproj">
      <Project>{fcdf1b87-1c76-46eb-ad6a-d55ef5f195b8}</Project>
      <Private>False</Private>
    </ProjectReference>
    <ProjectReference Include="..\..\buildengine\Xenko.Core.BuildEngine.Common\Xenko.Core.BuildEngine.Common.csproj">
      <Project>{7732cb84-a39a-4adf-b740-fd32a352fa8a}</Project>
      <Private>False</Private>
    </ProjectReference>
    <ProjectReference Include="..\Xenko.Assimp\Xenko.Assimp.csproj">
      <Project>{f61d86b5-7c3d-4441-957d-a0a6d2fa69ca}</Project>
      <Private>False</Private>
    </ProjectReference>
    <ProjectReference Include="..\Xenko.Importer.Common\Xenko.Importer.Common.vcxproj">
      <Project>{43a6e62e-1b1c-4630-abb8-c3f716004645}</Project>
      <Private>False</Private>
    </ProjectReference>
  </ItemGroup>
  <Import Project="$(XenkoPostSettingsTargets)" />
  <ImportGroup Label="ExtensionTargets">
  </ImportGroup>
</Project><|MERGE_RESOLUTION|>--- conflicted
+++ resolved
@@ -148,11 +148,7 @@
   </ItemDefinitionGroup>
   <ItemGroup>
     <Reference Include="BulletSharp">
-<<<<<<< HEAD
-      <HintPath>..\..\..\deps\BulletPhysics\Windows\BulletSharp.dll</HintPath>
-=======
       <HintPath>..\..\..\deps\BulletPhysics\BulletSharp.NetStandard.dll</HintPath>
->>>>>>> 28de8941
     </Reference>
     <Reference Include="System" />
     <Reference Include="System.Core" />
