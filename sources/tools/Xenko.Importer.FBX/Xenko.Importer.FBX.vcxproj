﻿<?xml version="1.0" encoding="utf-8"?>
<Project DefaultTargets="Build" ToolsVersion="15.0" xmlns="http://schemas.microsoft.com/developer/msbuild/2003">
  <Import Project="..\..\targets\Xenko.PreSettings.targets" />
  <PropertyGroup>
    <XenkoProjectType>Cpp</XenkoProjectType>
    <TargetFrameworkVersion>$(TargetFrameworkVersionTool)</TargetFrameworkVersion>
    <XenkoBuildTags>WindowsTools</XenkoBuildTags>
    <XenkoAssemblyProcessorOptions>
    </XenkoAssemblyProcessorOptions>
    <FbxSdkVersion>2019.0</FbxSdkVersion>
    <FbxSdkUrl>https://www.autodesk.com/developer-network/platform-technologies/fbx-sdk-2019-0</FbxSdkUrl>
    <FbxSdkDir>$([MSBuild]::GetRegistryValueFromView('HKEY_LOCAL_MACHINE\SOFTWARE\Autodesk FBX SDK $(FbxSdkVersion)', 'Install_Dir', null, RegistryView.Registry32))</FbxSdkDir>
    <PlatformToolset>v142</PlatformToolset>
    <FbxLibVersionDir>vs2015\</FbxLibVersionDir>
  </PropertyGroup>
  <ItemGroup Label="ProjectConfigurations">
    <ProjectConfiguration Include="Debug|Win32">
      <Configuration>Debug</Configuration>
      <Platform>Win32</Platform>
    </ProjectConfiguration>
    <ProjectConfiguration Include="Release|Win32">
      <Configuration>Release</Configuration>
      <Platform>Win32</Platform>
    </ProjectConfiguration>
    <ProjectConfiguration Include="Debug|x64">
      <Configuration>Debug</Configuration>
      <Platform>x64</Platform>
    </ProjectConfiguration>
    <ProjectConfiguration Include="Release|x64">
      <Configuration>Release</Configuration>
      <Platform>x64</Platform>
    </ProjectConfiguration>
  </ItemGroup>
  <PropertyGroup Label="Globals">
    <ProjectGuid>{0467D515-FD66-4B8A-A128-CB642C2ED03F}</ProjectGuid>
    <Keyword>ManagedCProj</Keyword>
    <RootNamespace>Xenko.Importer.FBX</RootNamespace>
    <WindowsTargetPlatformVersion>10.0</WindowsTargetPlatformVersion>
  </PropertyGroup>
  <Import Project="$(VCTargetsPath)\Microsoft.Cpp.Default.props" />
  <PropertyGroup Condition="'$(Configuration)'=='Debug'" Label="Configuration">
    <ConfigurationType>DynamicLibrary</ConfigurationType>
    <UseDebugLibraries>true</UseDebugLibraries>
    <CLRSupport>true</CLRSupport>
  </PropertyGroup>
  <PropertyGroup Condition="'$(Configuration)'=='Release'" Label="Configuration">
    <ConfigurationType>DynamicLibrary</ConfigurationType>
    <UseDebugLibraries>false</UseDebugLibraries>
    <CLRSupport>true</CLRSupport>
  </PropertyGroup>
  <PropertyGroup Label="Configuration" Condition="'$(Configuration)|$(Platform)'=='Debug|Win32'">
    <CharacterSet>Unicode</CharacterSet>
  </PropertyGroup>
  <PropertyGroup Label="Configuration" Condition="'$(Configuration)|$(Platform)'=='Debug|x64'">
    <CharacterSet>Unicode</CharacterSet>
  </PropertyGroup>
  <Import Project="$(VCTargetsPath)\Microsoft.Cpp.props" />
  <ImportGroup Label="ExtensionSettings">
  </ImportGroup>
  <ImportGroup Label="PropertySheets">
    <Import Project="$(UserRootDir)\Microsoft.Cpp.$(Platform).user.props" Condition="exists('$(UserRootDir)\Microsoft.Cpp.$(Platform).user.props')" Label="LocalAppDataPlatform" />
  </ImportGroup>
  <PropertyGroup Label="UserMacros" />
  <PropertyGroup Condition="'$(Configuration)'=='Debug'">
    <LinkIncremental>true</LinkIncremental>
    <OutDir>bin\$(Platform)\$(Configuration)\</OutDir>
    <IntDir>obj\$(Platform)\$(Configuration)\</IntDir>
  </PropertyGroup>
  <PropertyGroup Condition="'$(Configuration)'=='Release'">
    <LinkIncremental>false</LinkIncremental>
    <OutDir>bin\$(Platform)\$(Configuration)\</OutDir>
    <IntDir>obj\$(Platform)\$(Configuration)\</IntDir>
  </PropertyGroup>
  <PropertyGroup Condition="'$(Configuration)|$(Platform)'=='Debug|Win32'">
    <IncludePath>$(FbxSdkDir)\include;$(VCInstallDir)include;$(VCInstallDir)atlmfc\include;$(WindowsSDK_IncludePath);$(IncludePath)</IncludePath>
  </PropertyGroup>
  <PropertyGroup Condition="'$(Configuration)|$(Platform)'=='Debug|x64'">
    <IncludePath>$(FbxSdkDir)\include;$(VCInstallDir)include;$(VCInstallDir)atlmfc\include;$(WindowsSDK_IncludePath);$(IncludePath)</IncludePath>
  </PropertyGroup>
  <ItemDefinitionGroup Condition="'$(Configuration)|$(Platform)'=='Debug|Win32'">
    <ClCompile>
      <WarningLevel>Level3</WarningLevel>
      <Optimization>Disabled</Optimization>
      <PreprocessorDefinitions>WIN32;_DEBUG;FBXSDK_SHARED;%(PreprocessorDefinitions)</PreprocessorDefinitions>
      <AdditionalIncludeDirectories>
      </AdditionalIncludeDirectories>
      <PrecompiledHeader>Use</PrecompiledHeader>
      <AdditionalOptions>/wd 4945 %(AdditionalOptions)</AdditionalOptions>
    </ClCompile>
    <Link>
      <GenerateDebugInformation>true</GenerateDebugInformation>
      <AdditionalDependencies>libfbxsdk.lib;user32.lib;advapi32.lib</AdditionalDependencies>
      <AdditionalLibraryDirectories>$(FbxSdkDir)\lib\$(FbxLibVersionDir)x86\debug</AdditionalLibraryDirectories>
      <AdditionalOptions>/ignore:4049 %(AdditionalOptions)</AdditionalOptions>
    </Link>
    <CustomBuildStep>
      <Command>xcopy /D /Y "$(FbxSdkDir)\lib\$(FbxLibVersionDir)x86\debug\libfbxsdk.dll" "$(TargetDir)x86"</Command>
      <Outputs>$(TargetDir)x86\libfbxsdk.dll;%(Outputs)</Outputs>
      <Inputs>$(FbxSdkDir)\lib\$(FbxLibVersionDir)x86\release\libfbxsdk.dll</Inputs>
      <TreatOutputAsContent>true</TreatOutputAsContent>
    </CustomBuildStep>
  </ItemDefinitionGroup>
  <ItemDefinitionGroup Condition="'$(Configuration)|$(Platform)'=='Release|Win32'">
    <ClCompile>
      <WarningLevel>Level3</WarningLevel>
      <PreprocessorDefinitions>WIN32;NDEBUG;FBXSDK_SHARED;%(PreprocessorDefinitions)</PreprocessorDefinitions>
      <AdditionalIncludeDirectories>$(FbxSdkDir)\include</AdditionalIncludeDirectories>
      <PrecompiledHeader>Use</PrecompiledHeader>
      <AdditionalOptions>/wd 4945 %(AdditionalOptions)</AdditionalOptions>
    </ClCompile>
    <Link>
      <GenerateDebugInformation>true</GenerateDebugInformation>
      <AdditionalDependencies>libfbxsdk.lib;user32.lib;advapi32.lib</AdditionalDependencies>
      <AdditionalLibraryDirectories>$(FbxSdkDir)\lib\$(FbxLibVersionDir)x86\release</AdditionalLibraryDirectories>
      <AdditionalOptions>/ignore:4049 %(AdditionalOptions)</AdditionalOptions>
    </Link>
  </ItemDefinitionGroup>
  <ItemDefinitionGroup Condition="'$(Configuration)|$(Platform)'=='Debug|x64'">
    <ClCompile>
      <WarningLevel>Level3</WarningLevel>
      <Optimization>Disabled</Optimization>
      <PreprocessorDefinitions>_DEBUG;FBXSDK_SHARED;%(PreprocessorDefinitions)</PreprocessorDefinitions>
      <AdditionalIncludeDirectories>
      </AdditionalIncludeDirectories>
      <PrecompiledHeader>Use</PrecompiledHeader>
      <AdditionalOptions>/wd 4945 %(AdditionalOptions)</AdditionalOptions>
    </ClCompile>
    <Link>
      <GenerateDebugInformation>true</GenerateDebugInformation>
      <AdditionalDependencies>libfbxsdk.lib</AdditionalDependencies>
      <AdditionalLibraryDirectories>$(FbxSdkDir)\lib\$(FbxLibVersionDir)x64\debug</AdditionalLibraryDirectories>
      <AdditionalOptions>/ignore:4049 %(AdditionalOptions)</AdditionalOptions>
    </Link>
    <CustomBuildStep>
      <Command>xcopy /D /Y "$(FbxSdkDir)\lib\$(FbxLibVersionDir)x64\debug\libfbxsdk.dll" "$(TargetDir)x64"</Command>
      <Outputs>$(TargetDir)x64\libfbxsdk.dll;%(Outputs)</Outputs>
      <Inputs>$(FbxSdkDir)\lib\$(FbxLibVersionDir)x64\release\libfbxsdk.dll</Inputs>
      <TreatOutputAsContent>true</TreatOutputAsContent>
    </CustomBuildStep>
  </ItemDefinitionGroup>
  <ItemDefinitionGroup Condition="'$(Configuration)|$(Platform)'=='Release|x64'">
    <ClCompile>
      <WarningLevel>Level3</WarningLevel>
      <PreprocessorDefinitions>NDEBUG;FBXSDK_SHARED;%(PreprocessorDefinitions)</PreprocessorDefinitions>
      <AdditionalIncludeDirectories>$(FbxSdkDir)\include</AdditionalIncludeDirectories>
      <PrecompiledHeader>Use</PrecompiledHeader>
      <AdditionalOptions>/wd 4945 %(AdditionalOptions)</AdditionalOptions>
    </ClCompile>
    <Link>
      <GenerateDebugInformation>true</GenerateDebugInformation>
      <AdditionalDependencies>libfbxsdk.lib</AdditionalDependencies>
      <AdditionalLibraryDirectories>$(FbxSdkDir)\lib\$(FbxLibVersionDir)x64\release</AdditionalLibraryDirectories>
      <AdditionalOptions>/ignore:4049 %(AdditionalOptions)</AdditionalOptions>
    </Link>
    <CustomBuildStep>
      <Command>xcopy /D /Y "$(FbxSdkDir)\lib\$(FbxLibVersionDir)x64\release\libfbxsdk.dll" "$(TargetDir)x64"</Command>
      <Outputs>$(TargetDir)x64\libfbxsdk.dll;%(Outputs)</Outputs>
      <Inputs>$(FbxSdkDir)\lib\$(FbxLibVersionDir)x64\release\libfbxsdk.dll</Inputs>
      <TreatOutputAsContent>true</TreatOutputAsContent>
    </CustomBuildStep>
    <PostBuildEvent>
      <Command>
      </Command>
    </PostBuildEvent>
  </ItemDefinitionGroup>
  <ItemGroup>
    <ClCompile Include="AnimationConverter.h" />
    <ClCompile Include="AssemblyInfo.h" />
    <ClCompile Include="SceneMapping.h" />
    <ClCompile Include="MeshConverter.cpp" />
    <ClCompile Include="stdafx.cpp">
      <PrecompiledHeader>Create</PrecompiledHeader>
    </ClCompile>
    <ClCompile Include="UtilityFunctions.cpp" />
  </ItemGroup>
  <ItemGroup>
    <ClInclude Include="..\Xenko.Importer.Common\ImporterUtils.h" />
    <ClInclude Include="stdafx.h" />
    <ClInclude Include="UtilityFunctions.h" />
  </ItemGroup>
  <ItemGroup>
    <XenkoNativeLib Include="$(FbxSdkDir)\lib\$(FbxLibVersionDir)x64\debug\libfbxsdk.dll">
      <Link>x64\%(Filename)%(Extension)</Link>
      <RelativePath>x64\%(Filename)%(Extension)</RelativePath>
      <CopyToOutputDirectory>PreserveNewest</CopyToOutputDirectory>
    </XenkoNativeLib>
  </ItemGroup>
  <ItemGroup>
    <ProjectReference Include="..\..\assets\Xenko.Core.Assets\Xenko.Core.Assets.csproj">
      <Project>{1e54a9a2-4439-4444-ae57-6d2ed3c0dc47}</Project>
      <Private>False</Private>
    </ProjectReference>
    <ProjectReference Include="..\..\core\Xenko.Core.Design\Xenko.Core.Design.csproj">
      <Project>{66581dad-70ad-4475-ae47-c6c0df1ec5e2}</Project>
      <Private>False</Private>
    </ProjectReference>
    <ProjectReference Include="..\..\engine\Xenko.Assets\Xenko.Assets.csproj">
      <Project>{39ae9c77-e94b-404f-8768-b6261b3c1e0e}</Project>
      <Private>False</Private>
    </ProjectReference>
    <ProjectReference Include="..\..\engine\Xenko.Engine\Xenko.Engine.csproj">
      <Project>{c121a566-555e-42b9-9b0a-1696529a9088}</Project>
      <Private>False</Private>
    </ProjectReference>
    <ProjectReference Include="..\..\engine\Xenko.Rendering\Xenko.Rendering.csproj">
      <Project>{ad4fdc24-b64d-4ed7-91aa-62c9eda12fa4}</Project>
      <Private>False</Private>
    </ProjectReference>
    <ProjectReference Include="..\..\core\Xenko.Core\Xenko.Core.csproj">
      <Project>{0e916ab7-5a6c-4820-8ab1-aa492fe66d68}</Project>
      <Private>False</Private>
    </ProjectReference>
    <ProjectReference Include="..\..\engine\Xenko.Graphics\Xenko.Graphics.csproj">
      <Project>{fb06c76a-6bb7-40be-9afa-fec13b045fb5}</Project>
      <Private>False</Private>
    </ProjectReference>
    <ProjectReference Include="..\..\core\Xenko.Core.IO\Xenko.Core.IO.csproj">
      <Project>{1de01410-22c9-489b-9796-1addab1f64e5}</Project>
      <Private>False</Private>
    </ProjectReference>
    <ProjectReference Include="..\..\core\Xenko.Core.Serialization\Xenko.Core.Serialization.csproj">
      <Project>{5210fb81-b807-49bb-af0d-31fb6a83a572}</Project>
      <Private>False</Private>
    </ProjectReference>
    <ProjectReference Include="..\..\shaders\Xenko.Core.Shaders\Xenko.Core.Shaders.csproj">
      <Project>{f2d52edb-bc17-4243-b06d-33cd20f87a7f}</Project>
      <Private>False</Private>
    </ProjectReference>
    <ProjectReference Include="..\..\core\Xenko.Core.Mathematics\Xenko.Core.Mathematics.csproj">
      <Project>{1677b922-ccf0-44de-b57e-1cdd3d2b8e8a}</Project>
      <Private>False</Private>
    </ProjectReference>
    <ProjectReference Include="..\..\engine\Xenko.Shaders\Xenko.Shaders.csproj">
      <Project>{273bdd15-7392-4078-91f0-af23594a3d7b}</Project>
      <Private>False</Private>
    </ProjectReference>
    <ProjectReference Include="..\..\engine\Xenko\Xenko.csproj">
      <Project>{72390339-b2a1-4f61-a800-31ed0975b515}</Project>
      <Private>False</Private>
    </ProjectReference>
    <ProjectReference Include="..\..\buildengine\Xenko.Core.BuildEngine.Common\Xenko.Core.BuildEngine.Common.csproj">
      <Project>{7732cb84-a39a-4adf-b740-fd32a352fa8a}</Project>
      <Private>False</Private>
    </ProjectReference>
    <ProjectReference Include="..\Xenko.Importer.Common\Xenko.Importer.Common.vcxproj">
      <Project>{43a6e62e-1b1c-4630-abb8-c3f716004645}</Project>
      <Private>False</Private>
    </ProjectReference>
  </ItemGroup>
  <ItemGroup>
    <Reference Include="BulletSharp">
<<<<<<< HEAD
      <HintPath>..\..\..\deps\BulletPhysics\Windows\BulletSharp.dll</HintPath>
=======
      <HintPath>..\..\..\deps\BulletPhysics\BulletSharp.NetStandard.dll</HintPath>
>>>>>>> 28de8941
    </Reference>
    <Reference Include="System" />
    <Reference Include="System.Core" />
  </ItemGroup>
  <Import Project="$(XenkoPostSettingsTargets)" />
  <ImportGroup Label="ExtensionTargets">
  </ImportGroup>
  <Target Name="EnsureFbxSdkInstalled" BeforeTargets="PrepareForBuild">
    <Message Condition="'$(FbxSdkDir)' != ''" Importance="Normal" Text="Found FBX SDK $(FbxSdkVersion) at $(FbxSdkDir)" />
    <Error Condition="'$(FbxSdkDir)' == ''" Text="FBX SDK $(FbxSdkVersion) was not found. Please download and install it from $(FbxSdkUrl) (version Windows VS2015) and reload this solution." />
  </Target>
</Project><|MERGE_RESOLUTION|>--- conflicted
+++ resolved
@@ -7,6 +7,7 @@
     <XenkoBuildTags>WindowsTools</XenkoBuildTags>
     <XenkoAssemblyProcessorOptions>
     </XenkoAssemblyProcessorOptions>
+    <VisualStudioVersion Condition="'$(VisualStudioVersion)' == ''">14.0</VisualStudioVersion>
     <FbxSdkVersion>2019.0</FbxSdkVersion>
     <FbxSdkUrl>https://www.autodesk.com/developer-network/platform-technologies/fbx-sdk-2019-0</FbxSdkUrl>
     <FbxSdkDir>$([MSBuild]::GetRegistryValueFromView('HKEY_LOCAL_MACHINE\SOFTWARE\Autodesk FBX SDK $(FbxSdkVersion)', 'Install_Dir', null, RegistryView.Registry32))</FbxSdkDir>
@@ -249,11 +250,7 @@
   </ItemGroup>
   <ItemGroup>
     <Reference Include="BulletSharp">
-<<<<<<< HEAD
-      <HintPath>..\..\..\deps\BulletPhysics\Windows\BulletSharp.dll</HintPath>
-=======
       <HintPath>..\..\..\deps\BulletPhysics\BulletSharp.NetStandard.dll</HintPath>
->>>>>>> 28de8941
     </Reference>
     <Reference Include="System" />
     <Reference Include="System.Core" />
